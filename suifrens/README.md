--- conflicted
+++ resolved
@@ -24,16 +24,4 @@
 
 See the [examples](../examples/) for sample applications using SuiFrens.
 
-<<<<<<< HEAD
-The `testnet` branch contains the sources and published address on on **testnet**.
-
-## Usage
-
-To use SuiFrens as a dependency, add this to your Move.toml:
-```
-suifrens = { git = "https://github.com/MystenLabs/mysten-apps.git", subdir = "suifrens", rev = "testnet" }
-```
-
-=======
->>>>>>> a63a9045
 > *For **mainnet**, use the `rev = "mainnet"` setting*